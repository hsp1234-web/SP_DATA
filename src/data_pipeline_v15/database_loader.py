<<<<<<< HEAD
# -*- coding: utf-8 -*-

"""
資料庫載入模組

此模組負責將處理完成的 DataFrame 數據，高效地載入至 DuckDB 資料庫中。
"""

import logging
import json # Added for loading schemas
import os # Added for os.path.exists
from typing import TYPE_CHECKING

import duckdb
# pandas is no longer needed in this file directly for load_data
# import pandas as pd

if TYPE_CHECKING:
    from logging import Logger


class DatabaseLoader:
    """
    負責與 DuckDB 互動，並載入處理後的數據。
    """

    def __init__(self, database_file: str, logger: "Logger"):
        """
        初始化 DatabaseLoader。

        Args:
            database_file (str): DuckDB 資料庫檔案的完整路徑。
            logger (Logger): 用於記錄日誌的 Logger 物件。
        """
        self.database_file = database_file
        self.logger = logger
        self.connection = None
        self.allowed_table_names = set()
        self.table_primary_keys = {} # New: Store primary key info
        self._load_schema_configurations() # Renamed and enhanced method
        self._connect()

    def _load_schema_configurations(self):
        """
        Loads allowed table names and their primary key definitions from the schemas.json configuration file.
        """
        schemas_file_path = "config/schemas.json" # Consider making this configurable if needed
        try:
            self.logger.info(f"載入資料表名稱和主鍵設定，來源: '{schemas_file_path}'...")
            with open(schemas_file_path, "r", encoding="utf-8") as f:
                schemas_data = json.load(f)

            for schema_key, schema_config in schemas_data.items():
                if not isinstance(schema_config, dict):
                    self.logger.warning(f"Schema '{schema_key}' 在 '{schemas_file_path}' 中的項目不是有效的字典。")
                    continue

                table_name = schema_config.get("db_table_name")
                if not table_name:
                    self.logger.warning(f"Schema '{schema_key}' 在 '{schemas_file_path}' 中缺少 'db_table_name'。")
                    continue

                self.allowed_table_names.add(table_name)

                primary_key_columns = schema_config.get("primary_key")
                if primary_key_columns and isinstance(primary_key_columns, list) and len(primary_key_columns) > 0:
                    self.table_primary_keys[table_name] = primary_key_columns
                    self.logger.info(f"資料表 '{table_name}' 找到主鍵定義: {primary_key_columns}")
                else:
                    self.logger.info(f"資料表 '{table_name}' 未找到有效的 'primary_key' 定義。")

            if self.allowed_table_names:
                self.logger.info(
                    f"成功載入 {len(self.allowed_table_names)} 個允許的資料表名稱: {self.allowed_table_names}"
                )
            else:
                self.logger.warning(
                    f"未從 '{schemas_file_path}' 載入任何允許的資料表名稱。"
                    "請確保檔案存在、格式正確，並包含有效的 'db_table_name' 項目。"
                )

        except FileNotFoundError:
            self.logger.error(
                f"Schemas 檔案 '{schemas_file_path}' 未找到。將不允許任何資料表名稱，且無法定義主鍵。"
            )
            self.allowed_table_names = set()
            self.table_primary_keys = {}
        except json.JSONDecodeError as e:
            self.logger.error(
                f"解析 JSON 檔案 '{schemas_file_path}' 時發生錯誤: {e}。將不允許任何資料表名稱，且無法定義主鍵。"
            )
            self.allowed_table_names = set()
            self.table_primary_keys = {}
        except Exception as e:
            self.logger.error(
                f"從 '{schemas_file_path}' 載入資料表名稱和主鍵時發生未預期錯誤: {e}",
                exc_info=True
            )
            self.allowed_table_names = set()
            self.table_primary_keys = {}

    def _connect(self):
        """
        建立與 DuckDB 資料庫的連線。
        """
        try:
            self.logger.info(f"正在連線至 DuckDB 資料庫：{self.database_file}")
            self.connection = duckdb.connect(database=self.database_file, read_only=False)
            self.logger.info("✅ DuckDB 資料庫連線成功。")
        except Exception as e:
            self.logger.critical(f"❌ 無法連線至 DuckDB 資料庫！錯誤：{e}", exc_info=True)
            raise

    def load_parquet(self, table_name: str, parquet_file_path: str):
        """
        將 Parquet 檔案的數據載入到 DuckDB 的指定資料表中。

        Args:
            table_name (str): 目標資料表的名稱。
            parquet_file_path (str): Parquet 檔案的路徑。
        """
        if self.connection is None:
            self.logger.error("資料庫連線不存在，無法載入 Parquet 資料。")
            return

        if table_name not in self.allowed_table_names:
            self.logger.error(
                f"Table name '{table_name}' is not in the allowed list of table names. "
                f"Allowed names: {self.allowed_table_names}. Aborting load operation for '{parquet_file_path}'."
            )
            return

        if not os.path.exists(parquet_file_path):
            self.logger.error(
                f"Parquet file '{parquet_file_path}' does not exist. Aborting load operation for table '{table_name}'."
            )
            return

        self.logger.info(f"準備將 Parquet 檔案 '{parquet_file_path}' 載入至資料表 '{table_name}'...")

        try:
            # Check if table exists, and if not, create it with potential PRIMARY KEY
            # Check if table exists
            check_table_exists_sql = f"SELECT 1 FROM information_schema.tables WHERE table_name = '{table_name}'"
            table_exists = self.connection.execute(check_table_exists_sql).fetchone()

            if not table_exists:
                pk_columns = self.table_primary_keys.get(table_name)
                if pk_columns:
                    self.logger.info(f"資料表 '{table_name}' 不存在，將使用定義的主鍵 {pk_columns} 建立。")
                    # Describe Parquet to get column names and types
                    cursor = self.connection.execute(f"DESCRIBE SELECT * FROM read_parquet('{parquet_file_path}')")
                    columns_description = cursor.fetchall()

                    column_definitions = []
                    for col_name_desc, col_type_desc, _, _, _, _ in columns_description:
                        # Ensure column names are quoted if they contain special characters or are keywords
                        column_definitions.append(f'"{col_name_desc}" {col_type_desc}')

                    create_table_statement = f'CREATE TABLE "{table_name}" ({", ".join(column_definitions)}'

                    # Ensure primary key column names are also quoted
                    quoted_pk_columns = [f'"{col}"' for col in pk_columns]
                    create_table_statement += f', PRIMARY KEY ({", ".join(quoted_pk_columns)})'
                    create_table_statement += ');'

                    self.connection.execute(create_table_statement)
                    self.logger.info(f"資料表 '{table_name}' 已使用定義的欄位和主鍵建立。")
                else:
                    self.logger.warning(
                        f"資料表 '{table_name}' 在 schemas.json 中沒有找到主鍵定義。"
                        "將使用 Parquet 結構建立表格，ON CONFLICT 可能無法按預期工作或會基於所有欄位。"
                    )
                    # Fallback to old method if no primary key defined
                    create_table_sql = f"""
                    CREATE TABLE IF NOT EXISTS "{table_name}" AS
                    SELECT * FROM read_parquet('{parquet_file_path}') LIMIT 0;
                    """
                    self.connection.execute(create_table_sql)
                    self.logger.info(f"資料表 '{table_name}' 結構已基於 Parquet 檔案確認/建立 (無顯式主鍵)。")
            else:
                 self.logger.info(f"資料表 '{table_name}' 已存在。將嘗試插入資料。")


            # Get current total row count in the table BEFORE insert
            count_before_query = f'SELECT COUNT(*) FROM "{table_name}"'
            count_before = self.connection.execute(count_before_query).fetchone()[0]

            # Insert data using ON CONFLICT DO NOTHING
            insert_sql = f"""
            INSERT INTO "{table_name}"
            SELECT * FROM read_parquet('{parquet_file_path}')
            ON CONFLICT DO NOTHING;
            """
            self.connection.execute(insert_sql)
            self.logger.info(f"資料已使用 ON CONFLICT DO NOTHING 策略嘗試載入至資料表 '{table_name}'。")

            # Get current total row count in the table AFTER insert
            count_after = self.connection.execute(count_before_query).fetchone()[0]
            rows_actually_inserted = count_after - count_before

            # To know how many rows were *attempted* to be inserted from the Parquet file:
            rows_in_source_parquet_query = f"SELECT COUNT(*) FROM read_parquet('{parquet_file_path}')"
            rows_in_source_parquet = self.connection.execute(rows_in_source_parquet_query).fetchone()[0]

            self.logger.info(
                f"✅ 資料表 '{table_name}': Parquet 源文件含 {rows_in_source_parquet} 行, 本次實際插入 {rows_actually_inserted} 行。"
                f" 資料表 '{table_name}' 現在總共有 {count_after} 筆記錄。"
            )
            return {"rows_in_source": rows_in_source_parquet, "rows_inserted": rows_actually_inserted}

        except Exception as e:
            self.logger.error(
                f"❌ 載入 Parquet 檔案 '{parquet_file_path}' 至資料表 '{table_name}' 時發生錯誤: {e}",
                exc_info=True
            )
            # Return zero counts or raise to indicate failure to caller
            return {"rows_in_source": 0, "rows_inserted": 0} # Or based on attempted_insert_count if available before error

    def close_connection(self):
        """
        安全地關閉與資料庫的連線。
        """
        if self.connection:
            self.logger.info("正在關閉 DuckDB 資料庫連線...")
            self.connection.close()
            self.connection = None
            self.logger.info("資料庫連線已成功關閉。")
=======
>>>>>>> cfbef097
<|MERGE_RESOLUTION|>--- conflicted
+++ resolved
@@ -1,5 +1,4 @@
-<<<<<<< HEAD
-# -*- coding: utf-8 -*-
+
 
 """
 資料庫載入模組
@@ -227,5 +226,3 @@
             self.connection.close()
             self.connection = None
             self.logger.info("資料庫連線已成功關閉。")
-=======
->>>>>>> cfbef097
